/******************************************************************************
 * arch/i386/traps.c
 * 
 * Modifications to Linux original are copyright (c) 2002-2004, K A Fraser
 * 
 * This program is free software; you can redistribute it and/or modify
 * it under the terms of the GNU General Public License as published by
 * the Free Software Foundation; either version 2 of the License, or
 * (at your option) any later version.
 * 
 * This program is distributed in the hope that it will be useful,
 * but WITHOUT ANY WARRANTY; without even the implied warranty of
 * MERCHANTABILITY or FITNESS FOR A PARTICULAR PURPOSE.  See the
 * GNU General Public License for more details.
 * 
 * You should have received a copy of the GNU General Public License
 * along with this program; if not, write to the Free Software
 * Foundation, Inc., 59 Temple Place, Suite 330, Boston, MA  02111-1307  USA
 */

/*
 *  Copyright (C) 1991, 1992  Linus Torvalds
 *
 *  Pentium III FXSR, SSE support
 * Gareth Hughes <gareth@valinux.com>, May 2000
 */

#include <xen/config.h>
#include <xen/init.h>
#include <xen/sched.h>
#include <xen/lib.h>
#include <xen/errno.h>
#include <xen/mm.h>
#include <xen/console.h>
#include <asm/regs.h>
#include <xen/delay.h>
#include <xen/event.h>
#include <xen/spinlock.h>
#include <xen/irq.h>
#include <xen/perfc.h>
#include <xen/softirq.h>
#include <asm/shadow.h>
#include <asm/domain_page.h>
#include <asm/system.h>
#include <asm/io.h>
#include <asm/atomic.h>
#include <asm/desc.h>
#include <asm/debugreg.h>
#include <asm/smp.h>
#include <asm/flushtlb.h>
#include <asm/uaccess.h>
#include <asm/i387.h>
#include <asm/debugger.h>
#include <asm/msr.h>

/*
 * opt_nmi: one of 'ignore', 'dom0', or 'fatal'.
 *  fatal:  Xen prints diagnostic message and then hangs.
 *  dom0:   The NMI is virtualised to DOM0.
 *  ignore: The NMI error is cleared and ignored.
 */
#ifdef NDEBUG
char opt_nmi[10] = "dom0";
#else
char opt_nmi[10] = "fatal";
#endif
string_param("nmi", opt_nmi);

#if defined(__i386__)

#define GUEST_FAULT(_r) (likely(VM86_MODE(_r) || !RING_0(_r)))

#define DOUBLEFAULT_STACK_SIZE 1024
static struct tss_struct doublefault_tss;
static unsigned char doublefault_stack[DOUBLEFAULT_STACK_SIZE];

asmlinkage int hypercall(void);

/* Master table, and the one used by CPU0. */
struct desc_struct idt_table[256] = { {0, 0}, };
/* All other CPUs have their own copy. */
struct desc_struct *idt_tables[NR_CPUS] = { 0 };

asmlinkage void divide_error(void);
asmlinkage void debug(void);
asmlinkage void nmi(void);
asmlinkage void int3(void);
asmlinkage void overflow(void);
asmlinkage void bounds(void);
asmlinkage void invalid_op(void);
asmlinkage void device_not_available(void);
asmlinkage void coprocessor_segment_overrun(void);
asmlinkage void invalid_TSS(void);
asmlinkage void segment_not_present(void);
asmlinkage void stack_segment(void);
asmlinkage void general_protection(void);
asmlinkage void page_fault(void);
asmlinkage void coprocessor_error(void);
asmlinkage void simd_coprocessor_error(void);
asmlinkage void alignment_check(void);
asmlinkage void spurious_interrupt_bug(void);
asmlinkage void machine_check(void);

int kstack_depth_to_print = 8*20;

static inline int kernel_text_address(unsigned long addr)
{
    if (addr >= (unsigned long) &_stext &&
        addr <= (unsigned long) &_etext)
        return 1;
    return 0;

}

void show_guest_stack()
{
    int i;
    execution_context_t *ec = get_execution_context();
    unsigned long *stack = (unsigned long *)ec->esp;
    printk("Guest EIP is %lx\n",ec->eip);

    for ( i = 0; i < kstack_depth_to_print; i++ )
    {
        if ( ((long)stack & (STACK_SIZE-1)) == 0 )
            break;
        if ( i && ((i % 8) == 0) )
            printk("\n       ");
            printk("%08lx ", *stack++);            
    }
    printk("\n");
    
}

void show_trace(unsigned long *esp)
{
    unsigned long *stack, addr;
    int i;

    printk("Call Trace from ESP=%p: ", esp);
    stack = esp;
    i = 0;
    while (((long) stack & (STACK_SIZE-1)) != 0) {
        addr = *stack++;
        if (kernel_text_address(addr)) {
            if (i && ((i % 6) == 0))
                printk("\n   ");
            printk("[<%08lx>] ", addr);
            i++;
        }
    }
    printk("\n");
}

void show_stack(unsigned long *esp)
{
    unsigned long *stack;
    int i;

    printk("Stack trace from ESP=%p:\n", esp);

    stack = esp;
    for ( i = 0; i < kstack_depth_to_print; i++ )
    {
        if ( ((long)stack & (STACK_SIZE-1)) == 0 )
            break;
        if ( i && ((i % 8) == 0) )
            printk("\n       ");
        if ( kernel_text_address(*stack) )
            printk("[%08lx] ", *stack++);
        else
            printk("%08lx ", *stack++);            
    }
    printk("\n");

    show_trace( esp );
}

void show_registers(struct xen_regs *regs)
{
    unsigned long esp;
    unsigned short ss, ds, es, fs, gs;

    if ( GUEST_FAULT(regs) )
    {
        esp = regs->esp;
        ss  = regs->ss & 0xffff;
        ds  = regs->ds & 0xffff;
        es  = regs->es & 0xffff;
        fs  = regs->fs & 0xffff;
        gs  = regs->gs & 0xffff;
    }
    else
    {
        esp = (unsigned long)(&regs->esp);
        ss  = __HYPERVISOR_DS;
        ds  = __HYPERVISOR_DS;
        es  = __HYPERVISOR_DS;
        fs  = __HYPERVISOR_DS;
        gs  = __HYPERVISOR_DS;
    }

    printk("CPU:    %d\nEIP:    %04x:[<%08x>]      \nEFLAGS: %08x\n",
           smp_processor_id(), 0xffff & regs->cs, regs->eip, regs->eflags);
    printk("eax: %08x   ebx: %08x   ecx: %08x   edx: %08x\n",
           regs->eax, regs->ebx, regs->ecx, regs->edx);
    printk("esi: %08x   edi: %08x   ebp: %08x   esp: %08lx\n",
           regs->esi, regs->edi, regs->ebp, esp);
    printk("ds: %04x   es: %04x   fs: %04x   gs: %04x   ss: %04x\n",
           ds, es, fs, gs, ss);

    show_stack((unsigned long *)&regs->esp);
} 

/*
 * This is called for faults at very unexpected times (e.g., when interrupts
 * are disabled). In such situations we can't do much that is safe. We try to
 * print out some tracing and then we just spin.
 */
asmlinkage void fatal_trap(int trapnr, struct xen_regs *regs)
{
    int cpu = smp_processor_id();
    unsigned long cr2;
    static char *trapstr[] = { 
        "divide error", "debug", "nmi", "bkpt", "overflow", "bounds", 
        "invalid operation", "device not available", "double fault", 
        "coprocessor segment", "invalid tss", "segment not found", 
        "stack error", "general protection fault", "page fault", 
        "spurious interrupt", "coprocessor error", "alignment check", 
        "machine check", "simd error"
    };

    show_registers(regs);

    if ( trapnr == TRAP_page_fault )
    {
        __asm__ __volatile__ ("movl %%cr2,%0" : "=r" (cr2) : );
        printk("Faulting linear address might be %08lx\n", cr2);
    }

    printk("************************************\n");
    printk("CPU%d FATAL TRAP %d (%s), ERROR_CODE %04x%s.\n",
           cpu, trapnr, trapstr[trapnr], regs->error_code,
           (regs->eflags & X86_EFLAGS_IF) ? "" : ", IN INTERRUPT CONTEXT");
    printk("System shutting down -- need manual reset.\n");
    printk("************************************\n");

    /* Lock up the console to prevent spurious output from other CPUs. */
    console_force_lock();

    /* Wait for manual reset. */
    for ( ; ; )
        __asm__ __volatile__ ( "hlt" );
}

static inline int do_trap(int trapnr, char *str,
                          struct xen_regs *regs, 
                          int use_error_code)
{
    struct exec_domain *ed = current;
    struct trap_bounce *tb = &ed->thread.trap_bounce;
    trap_info_t *ti;
    unsigned long fixup;

    DEBUGGER_trap_entry(trapnr, regs);

    if ( !GUEST_FAULT(regs) )
        goto xen_fault;

    ti = current->thread.traps + trapnr;
    tb->flags = TBF_EXCEPTION;
    tb->cs    = ti->cs;
    tb->eip   = ti->address;
    if ( use_error_code )
    {
        tb->flags |= TBF_EXCEPTION_ERRCODE;
        tb->error_code = regs->error_code;
    }
    if ( TI_GET_IF(ti) )
        ed->vcpu_info->evtchn_upcall_mask = 1;
    return 0;

 xen_fault:

    if ( likely((fixup = search_exception_table(regs->eip)) != 0) )
    {
        DPRINTK("Trap %d: %08x -> %08lx\n", trapnr, regs->eip, fixup);
        regs->eip = fixup;
        return 0;
    }

    DEBUGGER_trap_fatal(trapnr, regs);

    show_registers(regs);
    panic("CPU%d FATAL TRAP: vector = %d (%s)\n"
          "[error_code=%04x]\n",
          smp_processor_id(), trapnr, str, regs->error_code);
    return 0;
}

#define DO_ERROR_NOCODE(trapnr, str, name) \
asmlinkage int do_##name(struct xen_regs *regs) \
{ \
    return do_trap(trapnr, str, regs, 0); \
}

#define DO_ERROR(trapnr, str, name) \
asmlinkage int do_##name(struct xen_regs *regs) \
{ \
    return do_trap(trapnr, str, regs, 1); \
}

DO_ERROR_NOCODE( 0, "divide error", divide_error)
DO_ERROR_NOCODE( 4, "overflow", overflow)
DO_ERROR_NOCODE( 5, "bounds", bounds)
DO_ERROR_NOCODE( 6, "invalid operand", invalid_op)
DO_ERROR_NOCODE( 9, "coprocessor segment overrun", coprocessor_segment_overrun)
DO_ERROR(10, "invalid TSS", invalid_TSS)
DO_ERROR(11, "segment not present", segment_not_present)
DO_ERROR(12, "stack segment", stack_segment)
DO_ERROR_NOCODE(16, "fpu error", coprocessor_error)
DO_ERROR(17, "alignment check", alignment_check)
DO_ERROR_NOCODE(19, "simd error", simd_coprocessor_error)

asmlinkage int do_int3(struct xen_regs *regs)
{
    struct exec_domain *ed = current;
    struct trap_bounce *tb = &ed->thread.trap_bounce;
    trap_info_t *ti;

    DEBUGGER_trap_entry(TRAP_int3, regs);

    if ( !GUEST_FAULT(regs) )
    {
        DEBUGGER_trap_fatal(TRAP_int3, regs);
        show_registers(regs);
        panic("CPU%d FATAL TRAP: vector = 3 (Int3)\n", smp_processor_id());
    }

    ti = current->thread.traps + 3;
    tb->flags = TBF_EXCEPTION;
    tb->cs    = ti->cs;
    tb->eip   = ti->address;
    if ( TI_GET_IF(ti) )
        ed->vcpu_info->evtchn_upcall_mask = 1;

    return 0;
}

asmlinkage void do_double_fault(void)
{
    struct tss_struct *tss = &doublefault_tss;
    unsigned int cpu = ((tss->back_link>>3)-__FIRST_TSS_ENTRY)>>1;

    /* Disable the NMI watchdog. It's useless now. */
    watchdog_on = 0;

    /* Find information saved during fault and dump it to the console. */
    tss = &init_tss[cpu];
    printk("CPU:    %d\nEIP:    %04x:[<%08x>]      \nEFLAGS: %08x\n",
           cpu, tss->cs, tss->eip, tss->eflags);
    printk("CR3:    %08x\n", tss->__cr3);
    printk("eax: %08x   ebx: %08x   ecx: %08x   edx: %08x\n",
           tss->eax, tss->ebx, tss->ecx, tss->edx);
    printk("esi: %08x   edi: %08x   ebp: %08x   esp: %08x\n",
           tss->esi, tss->edi, tss->ebp, tss->esp);
    printk("ds: %04x   es: %04x   fs: %04x   gs: %04x   ss: %04x\n",
           tss->ds, tss->es, tss->fs, tss->gs, tss->ss);
    printk("************************************\n");
    printk("CPU%d DOUBLE FAULT -- system shutdown\n", cpu);
    printk("System needs manual reset.\n");
    printk("************************************\n");

    /* Lock up the console to prevent spurious output from other CPUs. */
    console_force_lock();

    /* Wait for manual reset. */
    for ( ; ; )
        __asm__ __volatile__ ( "hlt" );
}

asmlinkage void do_machine_check(struct xen_regs *regs)
{
    fatal_trap(TRAP_machine_check, regs);
}

<<<<<<< HEAD
static inline void propagate_page_fault(unsigned long addr, u16 error_code)
{
    trap_info_t *ti;
    struct exec_domain *ed = current;
    struct trap_bounce *tb = &ed->thread.trap_bounce;

    ti = ed->thread.traps + 14;
=======
void propagate_page_fault(unsigned long addr, u16 error_code)
{
    trap_info_t *ti;
    struct domain *d = current;
    struct trap_bounce *tb = &d->thread.trap_bounce;

    ti = d->thread.traps + 14;
>>>>>>> a880f7f4
    tb->flags = TBF_EXCEPTION | TBF_EXCEPTION_ERRCODE | TBF_EXCEPTION_CR2;
    tb->cr2        = addr;
    tb->error_code = error_code;
    tb->cs         = ti->cs;
    tb->eip        = ti->address;
    if ( TI_GET_IF(ti) )
<<<<<<< HEAD
        ed->vcpu_info->evtchn_upcall_mask = 1;

    ed->mm.guest_cr2 = addr;
=======
        d->shared_info->vcpu_data[0].evtchn_upcall_mask = 1;
>>>>>>> a880f7f4
}

asmlinkage int do_page_fault(struct xen_regs *regs)
{
    unsigned long off, addr, fixup;
    struct exec_domain *ed = current;
    struct domain *d = ed->domain;
    extern int map_ldt_shadow_page(unsigned int);
<<<<<<< HEAD
    int cpu = ed->processor;
    int ret;
=======
    int cpu = d->processor;
>>>>>>> a880f7f4

    __asm__ __volatile__ ("movl %%cr2,%0" : "=r" (addr) : );

    DEBUGGER_trap_entry(TRAP_page_fault, regs);

    perfc_incrc(page_faults);

    if ( likely(VM_ASSIST(d, VMASST_TYPE_writable_pagetables)) )
    {
        LOCK_BIGLOCK(d);
        if ( unlikely(ptwr_info[cpu].ptinfo[PTWR_PT_ACTIVE].l1va) &&
             unlikely((addr >> L2_PAGETABLE_SHIFT) ==
                      ptwr_info[cpu].ptinfo[PTWR_PT_ACTIVE].l2_idx) )
        {
            ptwr_flush(PTWR_PT_ACTIVE);
            UNLOCK_BIGLOCK(d);
            return EXCRET_fault_fixed;
        }

        if ( (addr < PAGE_OFFSET) &&
             ((regs->error_code & 3) == 3) && /* write-protection fault */
             ptwr_do_page_fault(addr) )
        {
            if ( unlikely(ed->mm.shadow_mode) )
                (void)shadow_fault(addr, regs->error_code);
            UNLOCK_BIGLOCK(d);
            return EXCRET_fault_fixed;
        }
        UNLOCK_BIGLOCK(d);
    }

    if ( unlikely(ed->mm.shadow_mode) && 
         (addr < PAGE_OFFSET) && shadow_fault(addr, regs->error_code) )
        return EXCRET_fault_fixed;

    if ( unlikely(addr >= LDT_VIRT_START(ed)) && 
         (addr < (LDT_VIRT_START(ed) + (ed->mm.ldt_ents*LDT_ENTRY_SIZE))) )
    {
        /*
         * Copy a mapping from the guest's LDT, if it is valid. Otherwise we
         * send the fault up to the guest OS to be handled.
         */
        LOCK_BIGLOCK(d);
        off  = addr - LDT_VIRT_START(ed);
        addr = ed->mm.ldt_base + off;
        ret = map_ldt_shadow_page(off >> PAGE_SHIFT);
        UNLOCK_BIGLOCK(d);
        if ( likely(ret) )
            return EXCRET_fault_fixed; /* successfully copied the mapping */
    }

    if ( !GUEST_FAULT(regs) )
        goto xen_fault;

    propagate_page_fault(addr, regs->error_code);
    return 0; 

 xen_fault:

    if ( likely((fixup = search_exception_table(regs->eip)) != 0) )
    {
        perfc_incrc(copy_user_faults);
        if ( !ed->mm.shadow_mode )
            DPRINTK("Page fault: %08x -> %08lx\n", regs->eip, fixup);
        regs->eip = fixup;
        return 0;
    }

    DEBUGGER_trap_fatal(TRAP_page_fault, regs);

    if ( addr >= PAGE_OFFSET )
    {
        unsigned long page;
        page = l2_pgentry_val(idle_pg_table[addr >> L2_PAGETABLE_SHIFT]);
        printk("*pde = %08lx\n", page);
        if ( page & _PAGE_PRESENT )
        {
            page &= PAGE_MASK;
            page = ((unsigned long *) __va(page))[(addr&0x3ff000)>>PAGE_SHIFT];
            printk(" *pte = %08lx\n", page);
        }
#ifdef MEMORY_GUARD
        if ( !(regs->error_code & 1) )
            printk(" -- POSSIBLY AN ACCESS TO FREED MEMORY? --\n");
#endif
    }

    show_registers(regs);
    panic("CPU%d FATAL PAGE FAULT\n"
          "[error_code=%04x]\n"
          "Faulting linear address might be %08lx\n",
          smp_processor_id(), regs->error_code, addr);
    return 0;
}

static int emulate_privileged_op(struct xen_regs *regs)
{
    extern long do_fpu_taskswitch(void);
    extern void *decode_reg(struct xen_regs *regs, u8 b);

    struct exec_domain *ed = current;
    unsigned long *reg, eip = regs->eip;
    u8 opcode;

    if ( get_user(opcode, (u8 *)eip) )
        goto page_fault;
    eip += 1;
    if ( (opcode & 0xff) != 0x0f )
        goto fail;

    if ( get_user(opcode, (u8 *)eip) )
        goto page_fault;
    eip += 1;

    switch ( opcode )
    {
    case 0x06: /* CLTS */
        (void)do_fpu_taskswitch();
        break;

    case 0x09: /* WBINVD */
        if ( !IS_CAPABLE_PHYSDEV(ed->domain) )
        {
            DPRINTK("Non-physdev domain attempted WBINVD.\n");
            goto fail;
        }
        wbinvd();
        break;

    case 0x20: /* MOV CR?,<reg> */
        if ( get_user(opcode, (u8 *)eip) )
            goto page_fault;
        eip += 1;
        if ( (opcode & 0xc0) != 0xc0 )
            goto fail;
        reg = decode_reg(regs, opcode);
        switch ( (opcode >> 3) & 7 )
        {
        case 0: /* Read CR0 */
            *reg = 
                (read_cr0() & ~X86_CR0_TS) | 
                (test_bit(EDF_GUEST_STTS, &ed->ed_flags) ? X86_CR0_TS : 0);
            break;

        case 2: /* Read CR2 */
            *reg = ed->mm.guest_cr2;
            break;
            
        case 3: /* Read CR3 */
            *reg = pagetable_val(ed->mm.pagetable);
            break;

        default:
            goto fail;
        }
        break;

    case 0x22: /* MOV <reg>,CR? */
        if ( get_user(opcode, (u8 *)eip) )
            goto page_fault;
        eip += 1;
        if ( (opcode & 0xc0) != 0xc0 )
            goto fail;
        reg = decode_reg(regs, opcode);
        switch ( (opcode >> 3) & 7 )
        {
        case 0: /* Write CR0 */
            if ( *reg & X86_CR0_TS ) /* XXX ignore all but TS bit */
                (void)do_fpu_taskswitch;
            break;

        case 2: /* Write CR2 */
            ed->mm.guest_cr2 = *reg;
            break;
            
        case 3: /* Write CR3 */
            LOCK_BIGLOCK(ed->domain);
            (void)new_guest_cr3(*reg);
            UNLOCK_BIGLOCK(ed->domain);
            break;

        default:
            goto fail;
        }
        break;

    case 0x30: /* WRMSR */
        if ( !IS_PRIV(ed->domain) )
        {
            DPRINTK("Non-priv domain attempted WRMSR.\n");
            goto fail;
        }
        wrmsr(regs->ecx, regs->eax, regs->edx);
        break;

    case 0x32: /* RDMSR */
        if ( !IS_PRIV(ed->domain) )
        {
            DPRINTK("Non-priv domain attempted RDMSR.\n");
            goto fail;
        }
        rdmsr(regs->ecx, regs->eax, regs->edx);
        break;

    default:
        goto fail;
    }

    regs->eip = eip;
    return EXCRET_fault_fixed;

 fail:
    return 0;

 page_fault:
    propagate_page_fault(eip, 0);
    return EXCRET_fault_fixed;
}

asmlinkage int do_general_protection(struct xen_regs *regs)
{
    struct exec_domain *ed = current;
    struct domain *d = ed->domain;
    struct trap_bounce *tb = &ed->thread.trap_bounce;
    trap_info_t *ti;
    unsigned long fixup;

    DEBUGGER_trap_entry(TRAP_gp_fault, regs);
    
    if ( regs->error_code & 1 )
        goto hardware_gp;

    if ( !GUEST_FAULT(regs) )
        goto gp_in_kernel;

    /*
     * Cunning trick to allow arbitrary "INT n" handling.
     * 
     * We set DPL == 0 on all vectors in the IDT. This prevents any INT <n>
     * instruction from trapping to the appropriate vector, when that might not
     * be expected by Xen or the guest OS. For example, that entry might be for
     * a fault handler (unlike traps, faults don't increment EIP), or might
     * expect an error code on the stack (which a software trap never
     * provides), or might be a hardware interrupt handler that doesn't like
     * being called spuriously.
     * 
     * Instead, a GPF occurs with the faulting IDT vector in the error code.
     * Bit 1 is set to indicate that an IDT entry caused the fault. Bit 0 is 
     * clear to indicate that it's a software fault, not hardware.
     * 
     * NOTE: Vectors 3 and 4 are dealt with from their own handler. This is
     * okay because they can only be triggered by an explicit DPL-checked
     * instruction. The DPL specified by the guest OS for these vectors is NOT
     * CHECKED!!
     */
    if ( (regs->error_code & 3) == 2 )
    {
        /* This fault must be due to <INT n> instruction. */
        ti = current->thread.traps + (regs->error_code>>3);
        if ( TI_GET_DPL(ti) >= (VM86_MODE(regs) ? 3 : (regs->cs & 3)) )
        {
            tb->flags = TBF_EXCEPTION;
            regs->eip += 2;
            goto finish_propagation;
        }
    }

    /* Emulate some simple privileged instructions when exec'ed in ring 1. */
    if ( (regs->error_code == 0) &&
         RING_1(regs) &&
         emulate_privileged_op(regs) )
        return 0;

#if defined(__i386__)
    if ( VM_ASSIST(d, VMASST_TYPE_4gb_segments) && 
         (regs->error_code == 0) && 
         gpf_emulate_4gb(regs) )
        return 0;
#endif

    /* Pass on GPF as is. */
    ti = current->thread.traps + 13;
    tb->flags      = TBF_EXCEPTION | TBF_EXCEPTION_ERRCODE;
    tb->error_code = regs->error_code;
 finish_propagation:
    tb->cs         = ti->cs;
    tb->eip        = ti->address;
    if ( TI_GET_IF(ti) )
        ed->vcpu_info->evtchn_upcall_mask = 1;
    return 0;

 gp_in_kernel:

    if ( likely((fixup = search_exception_table(regs->eip)) != 0) )
    {
        DPRINTK("GPF (%04x): %08x -> %08lx\n",
                regs->error_code, regs->eip, fixup);
        regs->eip = fixup;
        return 0;
    }

    DEBUGGER_trap_fatal(TRAP_gp_fault, regs);

 hardware_gp:
    show_registers(regs);
    panic("CPU%d GENERAL PROTECTION FAULT\n[error_code=%04x]\n",
          smp_processor_id(), regs->error_code);
    return 0;
}

asmlinkage void mem_parity_error(struct xen_regs *regs)
{
    console_force_unlock();
    printk("\n\nNMI - MEMORY ERROR\n");
    fatal_trap(TRAP_nmi, regs);
}

asmlinkage void io_check_error(struct xen_regs *regs)
{
    console_force_unlock();

    printk("\n\nNMI - I/O ERROR\n");
    fatal_trap(TRAP_nmi, regs);
}

static void unknown_nmi_error(unsigned char reason, struct xen_regs * regs)
{
    printk("Uhhuh. NMI received for unknown reason %02x.\n", reason);
    printk("Dazed and confused, but trying to continue\n");
    printk("Do you have a strange power saving mode enabled?\n");
}

asmlinkage void do_nmi(struct xen_regs * regs, unsigned long reason)
{
    ++nmi_count(smp_processor_id());

#if CONFIG_X86_LOCAL_APIC
    if ( nmi_watchdog )
        nmi_watchdog_tick(regs);
    else
#endif
        unknown_nmi_error((unsigned char)(reason&0xff), regs);
}

unsigned long nmi_softirq_reason;
static void nmi_softirq(void)
{
    if ( dom0 == NULL )
        return;

    if ( test_and_clear_bit(0, &nmi_softirq_reason) )
        send_guest_virq(dom0->exec_domain[0], VIRQ_PARITY_ERR);

    if ( test_and_clear_bit(1, &nmi_softirq_reason) )
        send_guest_virq(dom0->exec_domain[0], VIRQ_IO_ERR);
}

asmlinkage int math_state_restore(struct xen_regs *regs)
{
    /* Prevent recursion. */
    clts();

    if ( !test_bit(EDF_USEDFPU, &current->ed_flags) )
    {
        if ( test_bit(EDF_DONEFPUINIT, &current->ed_flags) )
            restore_fpu(current);
        else
            init_fpu();
        set_bit(EDF_USEDFPU, &current->ed_flags); /* so we fnsave on switch_to() */
    }

    if ( test_and_clear_bit(EDF_GUEST_STTS, &current->ed_flags) )
    {
        struct trap_bounce *tb = &current->thread.trap_bounce;
        tb->flags      = TBF_EXCEPTION;
        tb->cs         = current->thread.traps[7].cs;
        tb->eip        = current->thread.traps[7].address;
    }

    return EXCRET_fault_fixed;
}

asmlinkage int do_debug(struct xen_regs *regs)
{
    unsigned int condition;
    struct exec_domain *d = current;
    struct trap_bounce *tb = &d->thread.trap_bounce;

    DEBUGGER_trap_entry(TRAP_debug, regs);

    __asm__ __volatile__("movl %%db6,%0" : "=r" (condition));

    /* Mask out spurious debug traps due to lazy DR7 setting */
    if ( (condition & (DR_TRAP0|DR_TRAP1|DR_TRAP2|DR_TRAP3)) &&
         (d->thread.debugreg[7] == 0) )
    {
        __asm__("movl %0,%%db7" : : "r" (0));
        goto out;
    }

    if ( !GUEST_FAULT(regs) )
    {
        /* Clear TF just for absolute sanity. */
        regs->eflags &= ~EF_TF;
        /*
         * We ignore watchpoints when they trigger within Xen. This may happen
         * when a buffer is passed to us which previously had a watchpoint set
         * on it. No need to bump EIP; the only faulting trap is an instruction
         * breakpoint, which can't happen to us.
         */
        goto out;
    }

    /* Save debug status register where guest OS can peek at it */
    d->thread.debugreg[6] = condition;

    tb->flags = TBF_EXCEPTION;
    tb->cs    = d->thread.traps[1].cs;
    tb->eip   = d->thread.traps[1].address;

 out:
    return EXCRET_not_a_fault;
}

asmlinkage int do_spurious_interrupt_bug(struct xen_regs *regs)
{
    return EXCRET_not_a_fault;
}

#define _set_gate(gate_addr,type,dpl,addr) \
do { \
  int __d0, __d1; \
  __asm__ __volatile__ ("movw %%dx,%%ax\n\t" \
 "movw %4,%%dx\n\t" \
 "movl %%eax,%0\n\t" \
 "movl %%edx,%1" \
 :"=m" (*((long *) (gate_addr))), \
  "=m" (*(1+(long *) (gate_addr))), "=&a" (__d0), "=&d" (__d1) \
 :"i" ((short) (0x8000+(dpl<<13)+(type<<8))), \
  "3" ((char *) (addr)),"2" (__HYPERVISOR_CS << 16)); \
} while (0)

void set_intr_gate(unsigned int n, void *addr)
{
    _set_gate(idt_table+n,14,0,addr);
}

static void __init set_system_gate(unsigned int n, void *addr)
{
    _set_gate(idt_table+n,14,3,addr);
}

static void set_task_gate(unsigned int n, unsigned int sel)
{
    idt_table[n].a = sel << 16;
    idt_table[n].b = 0x8500;
}

#define _set_seg_desc(gate_addr,type,dpl,base,limit) {\
 *((gate_addr)+1) = ((base) & 0xff000000) | \
  (((base) & 0x00ff0000)>>16) | \
  ((limit) & 0xf0000) | \
  ((dpl)<<13) | \
  (0x00408000) | \
  ((type)<<8); \
 *(gate_addr) = (((base) & 0x0000ffff)<<16) | \
  ((limit) & 0x0ffff); }

#define _set_tssldt_desc(n,addr,limit,type) \
__asm__ __volatile__ ("movw %w3,0(%2)\n\t" \
 "movw %%ax,2(%2)\n\t" \
 "rorl $16,%%eax\n\t" \
 "movb %%al,4(%2)\n\t" \
 "movb %4,5(%2)\n\t" \
 "movb $0,6(%2)\n\t" \
 "movb %%ah,7(%2)\n\t" \
 "rorl $16,%%eax" \
 : "=m"(*(n)) : "a" (addr), "r"(n), "ir"(limit), "i"(type))

void set_tss_desc(unsigned int n, void *addr)
{
    _set_tssldt_desc(
        gdt_table + __TSS(n),
        (int)addr,
        offsetof(struct tss_struct, __cacheline_filler) - 1,
        0x89);
}

void __init trap_init(void)
{
    /*
     * Make a separate task for double faults. This will get us debug output if
     * we blow the kernel stack.
     */
    struct tss_struct *tss = &doublefault_tss;
    memset(tss, 0, sizeof(*tss));
    tss->ds     = __HYPERVISOR_DS;
    tss->es     = __HYPERVISOR_DS;
    tss->ss     = __HYPERVISOR_DS;
    tss->esp    = (unsigned long)
        &doublefault_stack[DOUBLEFAULT_STACK_SIZE];
    tss->__cr3  = __pa(idle_pg_table);
    tss->cs     = __HYPERVISOR_CS;
    tss->eip    = (unsigned long)do_double_fault;
    tss->eflags = 2;
    tss->bitmap = IOBMP_INVALID_OFFSET;
    _set_tssldt_desc(gdt_table+__DOUBLEFAULT_TSS_ENTRY,
                     (int)tss, 235, 0x89);

    /*
     * Note that interrupt gates are always used, rather than trap gates. We 
     * must have interrupts disabled until DS/ES/FS/GS are saved because the 
     * first activation must have the "bad" value(s) for these registers and 
     * we may lose them if another activation is installed before they are 
     * saved. The page-fault handler also needs interrupts disabled until %cr2 
     * has been read and saved on the stack.
     */
    set_intr_gate(TRAP_divide_error,&divide_error);
    set_intr_gate(TRAP_debug,&debug);
    set_intr_gate(TRAP_nmi,&nmi);
    set_system_gate(TRAP_int3,&int3);         /* usable from all privileges */
    set_system_gate(TRAP_overflow,&overflow); /* usable from all privileges */
    set_intr_gate(TRAP_bounds,&bounds);
    set_intr_gate(TRAP_invalid_op,&invalid_op);
    set_intr_gate(TRAP_no_device,&device_not_available);
    set_task_gate(TRAP_double_fault,__DOUBLEFAULT_TSS_ENTRY<<3);
    set_intr_gate(TRAP_copro_seg,&coprocessor_segment_overrun);
    set_intr_gate(TRAP_invalid_tss,&invalid_TSS);
    set_intr_gate(TRAP_no_segment,&segment_not_present);
    set_intr_gate(TRAP_stack_error,&stack_segment);
    set_intr_gate(TRAP_gp_fault,&general_protection);
    set_intr_gate(TRAP_page_fault,&page_fault);
    set_intr_gate(TRAP_spurious_int,&spurious_interrupt_bug);
    set_intr_gate(TRAP_copro_error,&coprocessor_error);
    set_intr_gate(TRAP_alignment_check,&alignment_check);
    set_intr_gate(TRAP_machine_check,&machine_check);
    set_intr_gate(TRAP_simd_error,&simd_coprocessor_error);

    /* Only ring 1 can access Xen services. */
    _set_gate(idt_table+HYPERCALL_VECTOR,14,1,&hypercall);

    /* CPU0 uses the master IDT. */
    idt_tables[0] = idt_table;

    /*
     * Should be a barrier for any external CPU state.
     */
    {
        extern void cpu_init(void);
        cpu_init();
    }

    open_softirq(NMI_SOFTIRQ, nmi_softirq);
}


long do_set_trap_table(trap_info_t *traps)
{
    trap_info_t cur;
    trap_info_t *dst = current->thread.traps;

    LOCK_BIGLOCK(current->domain);

    for ( ; ; )
    {
        if ( hypercall_preempt_check() )
        {
            UNLOCK_BIGLOCK(current->domain);
            return hypercall_create_continuation(
                __HYPERVISOR_set_trap_table, 1, traps);
        }

        if ( copy_from_user(&cur, traps, sizeof(cur)) ) return -EFAULT;

        if ( cur.address == 0 ) break;

        if ( !VALID_CODESEL(cur.cs) ) return -EPERM;

        memcpy(dst+cur.vector, &cur, sizeof(cur));
        traps++;
    }

    UNLOCK_BIGLOCK(current->domain);

    return 0;
}


long do_set_callbacks(unsigned long event_selector,
                      unsigned long event_address,
                      unsigned long failsafe_selector,
                      unsigned long failsafe_address)
{
    struct exec_domain *d = current;

    if ( !VALID_CODESEL(event_selector) || !VALID_CODESEL(failsafe_selector) )
        return -EPERM;

    d->thread.event_selector    = event_selector;
    d->thread.event_address     = event_address;
    d->thread.failsafe_selector = failsafe_selector;
    d->thread.failsafe_address  = failsafe_address;

    return 0;
}


long set_fast_trap(struct exec_domain *p, int idx)
{
    trap_info_t *ti;

    /* Index 0 is special: it disables fast traps. */
    if ( idx == 0 )
    {
        if ( p == current )
            CLEAR_FAST_TRAP(&p->thread);
        SET_DEFAULT_FAST_TRAP(&p->thread);
        return 0;
    }

    /*
     * We only fast-trap vectors 0x20-0x2f, and vector 0x80.
     * The former range is used by Windows and MS-DOS.
     * Vector 0x80 is used by Linux and the BSD variants.
     */
    if ( (idx != 0x80) && ((idx < 0x20) || (idx > 0x2f)) ) 
        return -1;

    ti = p->thread.traps + idx;

    /*
     * We can't virtualise interrupt gates, as there's no way to get
     * the CPU to automatically clear the events_mask variable.
     */
    if ( TI_GET_IF(ti) )
        return -1;

    if ( p == current )
        CLEAR_FAST_TRAP(&p->thread);

    p->thread.fast_trap_idx    = idx;
    p->thread.fast_trap_desc.a = (ti->cs << 16) | (ti->address & 0xffff);
    p->thread.fast_trap_desc.b = 
        (ti->address & 0xffff0000) | 0x8f00 | (TI_GET_DPL(ti)&3)<<13;

    if ( p == current )
        SET_FAST_TRAP(&p->thread);

    return 0;
}


long do_set_fast_trap(int idx)
{
    return set_fast_trap(current, idx);
}


long do_fpu_taskswitch(void)
{
    set_bit(EDF_GUEST_STTS, &current->ed_flags);
    stts();
    return 0;
}


long set_debugreg(struct exec_domain *p, int reg, unsigned long value)
{
    int i;

    switch ( reg )
    {
    case 0: 
        if ( value > (PAGE_OFFSET-4) ) return -EPERM;
        if ( p == current ) 
            __asm__ ( "movl %0, %%db0" : : "r" (value) );
        break;
    case 1: 
        if ( value > (PAGE_OFFSET-4) ) return -EPERM;
        if ( p == current ) 
            __asm__ ( "movl %0, %%db1" : : "r" (value) );
        break;
    case 2: 
        if ( value > (PAGE_OFFSET-4) ) return -EPERM;
        if ( p == current ) 
            __asm__ ( "movl %0, %%db2" : : "r" (value) );
        break;
    case 3:
        if ( value > (PAGE_OFFSET-4) ) return -EPERM;
        if ( p == current ) 
            __asm__ ( "movl %0, %%db3" : : "r" (value) );
        break;
    case 6:
        /*
         * DR6: Bits 4-11,16-31 reserved (set to 1).
         *      Bit 12 reserved (set to 0).
         */
        value &= 0xffffefff; /* reserved bits => 0 */
        value |= 0xffff0ff0; /* reserved bits => 1 */
        if ( p == current ) 
            __asm__ ( "movl %0, %%db6" : : "r" (value) );
        break;
    case 7:
        /*
         * DR7: Bit 10 reserved (set to 1).
         *      Bits 11-12,14-15 reserved (set to 0).
         * Privileged bits:
         *      GD (bit 13): must be 0.
         *      R/Wn (bits 16-17,20-21,24-25,28-29): mustn't be 10.
         *      LENn (bits 18-19,22-23,26-27,30-31): mustn't be 10.
         */
        /* DR7 == 0 => debugging disabled for this domain. */
        if ( value != 0 )
        {
            value &= 0xffff27ff; /* reserved bits => 0 */
            value |= 0x00000400; /* reserved bits => 1 */
            if ( (value & (1<<13)) != 0 ) return -EPERM;
            for ( i = 0; i < 16; i += 2 )
                if ( ((value >> (i+16)) & 3) == 2 ) return -EPERM;
        }
        if ( p == current ) 
            __asm__ ( "movl %0, %%db7" : : "r" (value) );
        break;
    default:
        return -EINVAL;
    }

    p->thread.debugreg[reg] = value;
    return 0;
}

long do_set_debugreg(int reg, unsigned long value)
{
    return set_debugreg(current, reg, value);
}

unsigned long do_get_debugreg(int reg)
{
    if ( (reg < 0) || (reg > 7) ) return -EINVAL;
    return current->thread.debugreg[reg];
}

#else

asmlinkage void fatal_trap(int trapnr, struct xen_regs *regs)
{
}

#endif /* __i386__ */<|MERGE_RESOLUTION|>--- conflicted
+++ resolved
@@ -383,36 +383,22 @@
     fatal_trap(TRAP_machine_check, regs);
 }
 
-<<<<<<< HEAD
-static inline void propagate_page_fault(unsigned long addr, u16 error_code)
+void propagate_page_fault(unsigned long addr, u16 error_code)
 {
     trap_info_t *ti;
     struct exec_domain *ed = current;
     struct trap_bounce *tb = &ed->thread.trap_bounce;
 
     ti = ed->thread.traps + 14;
-=======
-void propagate_page_fault(unsigned long addr, u16 error_code)
-{
-    trap_info_t *ti;
-    struct domain *d = current;
-    struct trap_bounce *tb = &d->thread.trap_bounce;
-
-    ti = d->thread.traps + 14;
->>>>>>> a880f7f4
     tb->flags = TBF_EXCEPTION | TBF_EXCEPTION_ERRCODE | TBF_EXCEPTION_CR2;
     tb->cr2        = addr;
     tb->error_code = error_code;
     tb->cs         = ti->cs;
     tb->eip        = ti->address;
     if ( TI_GET_IF(ti) )
-<<<<<<< HEAD
         ed->vcpu_info->evtchn_upcall_mask = 1;
 
     ed->mm.guest_cr2 = addr;
-=======
-        d->shared_info->vcpu_data[0].evtchn_upcall_mask = 1;
->>>>>>> a880f7f4
 }
 
 asmlinkage int do_page_fault(struct xen_regs *regs)
@@ -421,12 +407,8 @@
     struct exec_domain *ed = current;
     struct domain *d = ed->domain;
     extern int map_ldt_shadow_page(unsigned int);
-<<<<<<< HEAD
     int cpu = ed->processor;
     int ret;
-=======
-    int cpu = d->processor;
->>>>>>> a880f7f4
 
     __asm__ __volatile__ ("movl %%cr2,%0" : "=r" (addr) : );
 
