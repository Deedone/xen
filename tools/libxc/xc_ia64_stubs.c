--- conflicted
+++ resolved
@@ -53,7 +53,7 @@
     VMM don't handle this now.
     This method will touch guest buffer to make sure the buffer's mapping
     is tracked by VMM,
-  */
+ */
 
 int xc_ia64_get_pfn_list(int xc_handle,
                          uint32_t domid,
@@ -62,7 +62,6 @@
                          unsigned int nr_pages)
 {
     dom0_op_t op;
-<<<<<<< HEAD
     int num_pfns,ret;
     unsigned int __start_page, __nr_pages;
     unsigned long max_pfns;
@@ -79,16 +78,16 @@
         op.u.getmemlist.buffer   = __pfn_buf;
 
         if ( (max_pfns != -1UL)
-		    && mlock(__pfn_buf, __nr_pages * sizeof(unsigned long)) != 0 )
+            && mlock(__pfn_buf, __nr_pages * sizeof(unsigned long)) != 0 )
         {
             PERROR("Could not lock pfn list buffer");
             return -1;
-        }    
+        }
 
         ret = do_dom0_op(xc_handle, &op);
 
         if (max_pfns != -1UL)
-        	(void)munlock(__pfn_buf, __nr_pages * sizeof(unsigned long));
+            (void)munlock(__pfn_buf, __nr_pages * sizeof(unsigned long));
 
         if (max_pfns == -1UL)
             return 0;
@@ -98,36 +97,13 @@
         __nr_pages -= num_pfns;
         __pfn_buf += num_pfns;
 
-        if (ret < 0) 
-            // dummy write to make sure this tlb mapping is tracked by VMM 
+        if (ret < 0)
+            // dummy write to make sure this tlb mapping is tracked by VMM
             *__pfn_buf = 0;
-        else 
-            return nr_pages;    
-    }    
+        else
+            return nr_pages;
+    }
     return nr_pages;
-=======
-    int ret;
-    unsigned long max_pfns = ((unsigned long)start_page << 32) | nr_pages;
-
-    op.cmd = DOM0_GETMEMLIST;
-    op.u.getmemlist.domain   = (domid_t)domid;
-    op.u.getmemlist.max_pfns = max_pfns;
-    op.u.getmemlist.buffer   = pfn_buf;
-
-    if ( (max_pfns != -1UL)
-        && mlock(pfn_buf, nr_pages * sizeof(unsigned long)) != 0 )
-    {
-        PERROR("Could not lock pfn list buffer");
-        return -1;
-    }
-
-    ret = do_dom0_op(xc_handle, &op);
-
-    if (max_pfns != -1UL)
-        (void)munlock(pfn_buf, nr_pages * sizeof(unsigned long));
-
-    return (ret < 0) ? -1 : op.u.getmemlist.num_pfns;
->>>>>>> 5473475c
 }
 
 long xc_get_max_pages(int xc_handle, uint32_t domid)
@@ -171,10 +147,9 @@
 }
 
 
-#define HOB_SIGNATURE 0x3436474953424f48 // "HOBSIG64"
-<<<<<<< HEAD
-#define GFW_HOB_START         ((4UL<<30)-(14UL<<20))    //4G -14M
-#define GFW_HOB_SIZE          (1UL<<20)              //1M
+#define HOB_SIGNATURE         0x3436474953424f48        // "HOBSIG64"
+#define GFW_HOB_START         ((4UL<<30)-(14UL<<20))    // 4G - 14M
+#define GFW_HOB_SIZE          (1UL<<20)                 // 1M
 #define RAW_GFW_START_NR(s)   ((s) >> PAGE_SHIFT)
 #define RAW_GFW_HOB_START_NR(s)                \
         (RAW_GFW_START_NR(s) + ((GFW_HOB_START - GFW_START) >> PAGE_SHIFT))
@@ -184,12 +159,6 @@
         (RAW_GFW_START_NR(s) + (GFW_SIZE >> PAGE_SHIFT))
 #define RAW_STORE_PAGE_START_NR(s)             \
         (RAW_IO_PAGE_START_NR(s) + (IO_PAGE_SIZE >> PAGE_SHFIT))
-=======
-#define GFW_HOB_START    ((4UL<<30)-(14UL<<20))    //4G -14M
-#define GFW_HOB_SIZE     (1UL<<20)              //1M
-#define MEM_G   (1UL << 30)
-#define MEM_M   (1UL << 20)
->>>>>>> 5473475c
 
 typedef struct {
     unsigned long signature;
@@ -382,14 +351,9 @@
     return -1;
 }
 
-<<<<<<< HEAD
-static int 
+static int
 load_hob(int xc_handle, uint32_t dom, void *hob_buf,
-	 unsigned long dom_mem_size)
-=======
-static int
-load_hob(int xc_handle, uint32_t dom, void *hob_buf)
->>>>>>> 5473475c
+         unsigned long dom_mem_size)
 {
     // hob_buf should be page aligned
     int hob_size;
@@ -650,29 +614,15 @@
     int i;
     unsigned long dom_memsize = (memsize << 20);
 
-<<<<<<< HEAD
-=======
-    // FIXME: initialize pfn list for a temp hack
-    if (xc_ia64_get_pfn_list(xc_handle, dom, NULL, -1, -1) == -1) {
-        PERROR("Could not allocate continuous memory");
-        goto error_out;
-    }
-
->>>>>>> 5473475c
     if ((image_size > 12 * MEM_M) || (image_size & (PAGE_SIZE - 1))) {
         PERROR("Guest firmware size is incorrect [%ld]?", image_size);
         return -1;
     }
 
     /* Load guest firmware */
-<<<<<<< HEAD
-    if( xc_ia64_copy_to_domain_pages( xc_handle, dom, 
+    if( xc_ia64_copy_to_domain_pages( xc_handle, dom,
             image, RAW_GFW_IMAGE_START_NR(dom_memsize, image_size),
             image_size>>PAGE_SHIFT)) {
-=======
-    if( xc_ia64_copy_to_domain_pages( xc_handle, dom,
-            image, 4*MEM_G-image_size, image_size>>PAGE_SHIFT)) {
->>>>>>> 5473475c
         PERROR("Could not load guest firmware into domain");
         goto error_out;
     }
@@ -685,7 +635,7 @@
 
     /* Retrieve special pages like io, xenstore, etc. */
     if ( xc_ia64_get_pfn_list(xc_handle, dom, page_array,
-				RAW_IO_PAGE_START_NR(dom_memsize), 2) != 2 )
+                              RAW_IO_PAGE_START_NR(dom_memsize), 2) != 2 )
     {
         PERROR("Could not get the page frame list");
         goto error_out;
