XEN_ROOT = ../
include $(XEN_ROOT)/tools/Rules.mk

SUBDIRS :=
SUBDIRS += libxutil
SUBDIRS += libxc
SUBDIRS += misc
SUBDIRS += examples
SUBDIRS += xentrace
SUBDIRS += python
SUBDIRS += xfrd
SUBDIRS += xcs
ifndef XEN_NO_IOEMU
SUBDIRS += ioemu
<<<<<<< HEAD
endif
=======
SUBDIRS += pygrub
>>>>>>> 83a12f2b

.PHONY: all install clean check check_clean

all: check
	@set -e; for subdir in $(SUBDIRS); do \
		$(MAKE) -C $$subdir $@; \
	done

install: check
	@set -e; for subdir in $(SUBDIRS); do \
		$(MAKE) -C $$subdir $@; \
	done

clean: check_clean
	@set -e; for subdir in $(SUBDIRS); do \
		$(MAKE) -C $$subdir $@; \
	done

check:
	$(MAKE) -C check

check_clean:
	$(MAKE) -C check clean<|MERGE_RESOLUTION|>--- conflicted
+++ resolved
@@ -12,11 +12,8 @@
 SUBDIRS += xcs
 ifndef XEN_NO_IOEMU
 SUBDIRS += ioemu
-<<<<<<< HEAD
 endif
-=======
 SUBDIRS += pygrub
->>>>>>> 83a12f2b
 
 .PHONY: all install clean check check_clean
 
